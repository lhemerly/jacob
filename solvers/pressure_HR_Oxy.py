import logging
import math
from classes import Solver, State

logger = logging.getLogger(__name__)


class PressureHROxyState(State):
    """
    A more advanced approach for a single-step model of:
      - Systolic Blood Pressure stored in 'systolic_bp'
      - Diastolic Blood Pressure stored in 'diastolic_bp'
      - Mean Arterial Pressure (MAP) stored in 'blood_pressure' (derived from systolic/diastolic)
      - Heart Rate stored in 'heart_rate'
      - Oxygen Saturation stored in 'oxy_saturation'
      - Oxygen Debt stored in 'oxygen_debt' (cumulative measure of insufficient O2)
    """

    def __init__(self, data: dict):
        self._systolic = data.get("systolic_bp", 120.0)  # Systolic BP in mmHg
        self._diastolic = data.get("diastolic_bp", 80.0)  # Diastolic BP in mmHg
        # Calculate MAP from systolic and diastolic if not provided
        self._bp = data.get("blood_pressure", self._calculate_map())
        self._hr = data.get("heart_rate", 80.0)  # Beats per minute
        self._oxy = data.get("oxy_saturation", 98.0)  # Percent
        # We'll track oxygen debt as well, defaulting to 0.
        self._oxy_debt = data.get("oxygen_debt", 0.0)
<<<<<<< HEAD
        # Respiratory parameters
        self._respiratory_rate = data.get("respiratory_rate", 12.0)  # Breaths per minute
        self._tidal_volume = data.get("tidal_volume", 0.5)  # Liters
        self._fio2 = data.get("fio2", 0.21)  # Fraction of inspired oxygen
=======
        self._edv = data.get("end_diastolic_volume", 120.0)  # End-diastolic volume in mL
>>>>>>> 36e12e32
    
    def _calculate_map(self):
        """Calculate Mean Arterial Pressure from systolic and diastolic values"""
        # Standard formula: MAP ≈ DBP + 1/3(SBP - DBP) or MAP = (SBP + 2*DBP)/3
        return (self._systolic + 2 * self._diastolic) / 3

    @property
    def state(self) -> dict:
        # Always ensure MAP is calculated from current systolic/diastolic values
        map_value = self._calculate_map()
        return {
            "systolic_bp": self._systolic,
            "diastolic_bp": self._diastolic,
            "blood_pressure": map_value,  # Keep for backward compatibility
            "heart_rate": self._hr,
            "oxy_saturation": self._oxy,
            "oxygen_debt": self._oxy_debt,
<<<<<<< HEAD
            "respiratory_rate": self._respiratory_rate,
            "tidal_volume": self._tidal_volume,
            "fio2": self._fio2,
=======
            "end_diastolic_volume": self._edv,
>>>>>>> 36e12e32
        }

    def __iter__(self):
        self._iter = iter(self.state.items())
        return self

    def __next__(self):
        return next(self._iter)


class PressureHROxySolver(Solver):
    """
    A more physiologically inspired solver for:
      - Systolic Blood Pressure
      - Diastolic Blood Pressure
      - Mean Arterial Pressure (MAP) - derived from systolic/diastolic
      - Heart Rate (HR)
      - Oxygen Saturation (SpO2)
      - Oxygen Debt (cumulative penalty if O2 is below a threshold)

    Using:
      - A simplified Windkessel-like approach for blood pressure.
      - A baroreflex-based approach for HR.
      - A rough approach to oxygen saturation.
      - Oxygen debt accumulation if SpO2 < 'optimal_oxy' threshold.

    Variables in global state:
      'systolic_bp'    (float) -> Systolic BP in mmHg
      'diastolic_bp'   (float) -> Diastolic BP in mmHg
      'blood_pressure' (float) -> MAP in mmHg (derived)
      'heart_rate'     (float) -> BPM
      'oxy_saturation' (float) -> O2 sat in %
      'oxygen_debt'    (float) -> Cumulative measure of insufficient oxygenation

    This solver optionally reads 'epinephrine' from the global state to mimic
    inotropic/chronotropic effects.

    All calculations: Euler step for dt in seconds.
    """

    def __init__(
        self,
        # stroke_volume: float = 1.0, # Removed
        base_stroke_volume: float = 70.0, # mL
        k_preload: float = 0.5, # mL/mL
        k_afterload: float = 0.3, # mL/mmHg
        target_edv: float = 120.0, # mL
        edv_recovery_rate: float = 0.1,
        max_stroke_volume: float = 150.0, # mL
        filling_ratio_factor: float = 1.0, # Factor for stroke volume replenishment
        compliance: float = 1.0,
        systemic_vascular_resistance: float = 1.0,
        baroreflex_gain: float = 0.1,
        map_setpoint: float = 90.0,
        pulse_pressure_factor: float = 0.4,  # Factor to determine pulse pressure
        oxy_recovery_rate: float = 0.01,
        oxy_drop_rate: float = 0.02,
        epi_hr_factor: float = 0.5,
        epi_bp_factor: float = 0.3,  # How strongly epinephrine affects BP
        min_oxy: float = 75.0,
        max_oxy: float = 100.0,
        min_systolic: float = 40.0,
        max_systolic: float = 220.0,
        min_diastolic: float = 20.0,
        max_diastolic: float = 120.0,
        dt_unit_in_seconds: bool = True,
        initial_state: PressureHROxyState = PressureHROxyState({}),
        # Oxygen debt related:
        optimal_oxy: float = 95.0,
        oxy_debt_accum_factor: float = 0.1,
        # Respiratory defaults
        default_respiratory_rate: float = 12.0,  # breaths/min
        default_tidal_volume: float = 0.5,  # Liters
        default_fio2: float = 0.21,  # Fraction of inspired O2 (21%)
    ):
        """
        :param base_stroke_volume: (mL) Baseline for stroke volume calculation.
        :param k_preload: (mL/mL) Factor for EDV influence on stroke volume (Frank-Starling like effect).
        :param k_afterload: (mL/mmHg) Factor for MAP influence on stroke volume (effect of afterload).
        :param target_edv: (mL) The target or optimal end-diastolic volume.
        :param edv_recovery_rate: (1/s) Rate constant determining how quickly EDV returns to `target_edv` (e.g., 0.1 means 10% of the difference is recovered per second).
        :param max_stroke_volume: (mL) Maximum physiological stroke volume.
        :param filling_ratio_factor: Factor determining how much of the ejected stroke volume is replenished each cycle.
        :param compliance: Arterial compliance in windkessel eq.
        :param systemic_vascular_resistance: The effective afterload.
        :param baroreflex_gain: How strongly HR is adjusted based on difference from map_setpoint.
        :param map_setpoint: The target MAP for baroreflex.
        :param pulse_pressure_factor: Determines ratio of systolic/diastolic changes.
        :param oxy_recovery_rate: Rate at which O2 sat returns to normal if perfusion is adequate.
        :param oxy_drop_rate: Rate at which O2 sat drops if MAP is too low.
        :param epi_hr_factor: How strongly epinephrine from global state raises HR.
        :param epi_bp_factor: How strongly epinephrine from global state raises BP.
        :param min_oxy, max_oxy: Hard clamp on oxygen saturation.
        :param min_systolic, max_systolic: Hard clamp on systolic BP.
        :param min_diastolic, max_diastolic: Hard clamp on diastolic BP.
        :param dt_unit_in_seconds: If True, dt is in seconds. If your Master uses minutes or hours, you can set this accordingly.
        :param initial_state: Initial state object.
        :param optimal_oxy: O2 threshold above which no oxygen debt accumulates.
        :param oxy_debt_accum_factor: scaling factor for how fast oxygen debt accumulates below optimal O2.
        :param default_respiratory_rate: Default respiratory rate in breaths/min.
        :param default_tidal_volume: Default tidal volume in Liters.
        :param default_fio2: Default fraction of inspired oxygen (e.g., 0.21 for room air).
        """
        # Store parameters
        # self.stroke_volume = stroke_volume # Removed
        self.base_stroke_volume = base_stroke_volume
        self.k_preload = k_preload
        self.k_afterload = k_afterload
        self.target_edv = target_edv
        self.edv_recovery_rate = edv_recovery_rate
        self.max_stroke_volume = max_stroke_volume
        self.filling_ratio_factor = filling_ratio_factor
        self.compliance = compliance
        self.svr = systemic_vascular_resistance
        self.baro_gain = baroreflex_gain
        self.map_setpoint = map_setpoint
        self.pulse_pressure_factor = pulse_pressure_factor
        self.oxy_recovery_rate = oxy_recovery_rate
        self.oxy_drop_rate = oxy_drop_rate
        self.epi_hr_factor = epi_hr_factor
        self.epi_bp_factor = epi_bp_factor
        self.min_oxy = min_oxy
        self.max_oxy = max_oxy
        self.min_systolic = min_systolic
        self.max_systolic = max_systolic
        self.min_diastolic = min_diastolic
        self.max_diastolic = max_diastolic
        self.dt_unit_in_seconds = dt_unit_in_seconds
        # self._state = initial_state # Modified below

        # Oxygen debt parameters
        self.optimal_oxy = optimal_oxy
        self.oxy_debt_accum_factor = oxy_debt_accum_factor

<<<<<<< HEAD
        # Store respiratory default parameters
        self.default_respiratory_rate = default_respiratory_rate
        self.default_tidal_volume = default_tidal_volume
        self.default_fio2 = default_fio2
=======
        if not isinstance(initial_state, PressureHROxyState):
            # if initial_state is a dict, use it, otherwise use empty dict for defaults
            init_data = initial_state if isinstance(initial_state, dict) else {}
            # Ensure EDV is part of this initial data if not already
            if "end_diastolic_volume" not in init_data:
                init_data["end_diastolic_volume"] = self.target_edv # Or another appropriate default like 120.0
            self._state = PressureHROxyState(init_data)
        else:
            self._state = initial_state
>>>>>>> 36e12e32

    @property
    def state(self):
        # Return the dictionary from the state object, not the state object itself
        return self._state.state

    @state.setter
    def state(self, state):
        self._state = state

    def _calculate_alveolar_oxygen(self, fio2, patm_mmHg=760, ph2o_mmHg=47, rq=0.8):
        """
        Calculates the partial pressure of oxygen in the alveoli (PAO2)
        using the simplified alveolar gas equation.
        Assumes a fixed PaCO2 of 40 mmHg.
        """
        assumed_pa_co2 = 40.0
        pao2 = (fio2 * (patm_mmHg - ph2o_mmHg)) - (assumed_pa_co2 / rq)
        return pao2

    def _calculate_spO2(self, pao2, hill_k=26.0, hill_n=2.7):
        """
        Calculates estimated SpO2 (%) using the Hill equation.
        PaO2 is the partial pressure of alveolar oxygen.
        K is the P50 value (PaO2 at 50% saturation).
        n is the Hill coefficient.
        """
        if pao2 < 0: # PAO2 can be negative if FiO2 is very low, leading to math domain error
            return 0.0
        try:
            pao2_n = math.pow(pao2, hill_n)
            k_n = math.pow(hill_k, hill_n)
            spo2 = (pao2_n / (pao2_n + k_n)) * 100.0
        except ValueError: # Should not happen with pao2 < 0 check, but as a safeguard
            spo2 = 0.0
        
        # Clamp SpO2 between 0 and 100
        return max(0.0, min(100.0, spo2))

    def solve(self, state: dict, dt: float) -> State:
        # Convert to typed state object
        ps = PressureHROxyState(state)
        systolic_old = ps.state["systolic_bp"]
        diastolic_old = ps.state["diastolic_bp"]
        map_old = ps.state["blood_pressure"]
        hr_old = ps.state["heart_rate"]
        oxy_old = ps.state["oxy_saturation"]
        debt_old = ps.state["oxygen_debt"]
<<<<<<< HEAD
        # Retrieve respiratory parameters from state or use defaults
        current_fio2 = state.get('fio2', self.default_fio2)
        current_rr = state.get('respiratory_rate', self.default_respiratory_rate)
        current_tv = state.get('tidal_volume', self.default_tidal_volume)

=======
        edv_old = ps.state["end_diastolic_volume"]
>>>>>>> 36e12e32

        # Retrieve epinephrine if it exists
        epi = 0.0
        if "epinephrine" in state:
            epi = state["epinephrine"]

        # dt conversion to seconds if needed
        dt_seconds = dt if self.dt_unit_in_seconds else dt * 60.0

        """
        1) Blood Pressure update (Windkessel-like with separate systolic and diastolic components)
           First calculate change in MAP
        """
        # Calculate initial stroke volume based on EDV and MAP
        stroke_volume_calculated = self.base_stroke_volume + \
                                   self.k_preload * (edv_old - self.target_edv) - \
                                   self.k_afterload * (map_old - self.map_setpoint)
        # Clamp stroke volume to physiological limits
        stroke_volume_actual = max(5.0, min(stroke_volume_calculated, self.max_stroke_volume))

        cardiac_output = (hr_old / 60) * stroke_volume_actual # Convert HR to BPS for consistent time units
        dmap_dt = (cardiac_output - (map_old / self.svr)) / self.compliance
        
        # Add epinephrine effect on blood pressure (vasoconstriction)
        dmap_dt += epi * self.epi_bp_factor
        
        # Calculate base MAP change
        map_change = dmap_dt * dt_seconds
        
        # Distribute the change between systolic and diastolic
        # Systolic changes more than diastolic based on pulse_pressure_factor
        systolic_change = map_change * (1 + self.pulse_pressure_factor)
        diastolic_change = map_change * (1 - self.pulse_pressure_factor)
        
        # Apply changes
        systolic_new = systolic_old + systolic_change
        diastolic_new = diastolic_old + diastolic_change
        
        # Enforce limits on systolic and diastolic
        systolic_new = max(min(systolic_new, self.max_systolic), self.min_systolic)
        diastolic_new = max(min(diastolic_new, self.max_diastolic), self.min_diastolic)
        
        # Ensure diastolic is always less than systolic
        if diastolic_new >= systolic_new:
            diastolic_new = systolic_new - 10  # Minimum 10 mmHg pulse pressure
        
        # Calculate new MAP based on new systolic and diastolic
        map_new = (systolic_new + 2 * diastolic_new) / 3

        """
        2) Heart Rate update (Baroreflex + Epi effect)
           dHR/dt = baro_gain*(map_setpoint - MAP_old) + epi_hr_factor*epi
        """
        dhr_dt = self.baro_gain * (self.map_setpoint - map_old) + (
            self.epi_hr_factor * epi
        )
        hr_new = hr_old + dhr_dt * dt_seconds
        if hr_new < 0:
            hr_new = 0

        """
        3) Oxygen saturation update
           Uses alveolar oxygen partial pressure (PAO2) and Hill equation.
        """
        # Calculate PAO2
        pao2 = self._calculate_alveolar_oxygen(fio2=current_fio2)

        # Calculate SpO2 based on PAO2
        oxy_new = self._calculate_spO2(pao2)
        
        # Apply solver-specific min/max clamping for SpO2
        # _calculate_spO2 clamps between 0-100, this allows for narrower operational range if needed.
        if oxy_new < self.min_oxy:
            oxy_new = self.min_oxy
        elif oxy_new > self.max_oxy:
            oxy_new = self.max_oxy

        """
        4) Oxygen Debt update
           If oxy_new < optimal_oxy, accumulate debt.
           e.g., dDebt/dt = (optimal_oxy - oxy_new) * factor
        """
        debt_new = debt_old
        if oxy_new < self.optimal_oxy:
            debt_new += (
                (self.optimal_oxy - oxy_new) * self.oxy_debt_accum_factor * dt_seconds
            )

        """
        5) End-Diastolic Volume update
        """
        # Effect of stroke volume not being fully replenished or being over-replenished per beat, scaled to per second
        # hr_old is in BPM, so divide by 60 to get BPS (beats per second)
        heart_rate_bps = hr_old / 60.0 if hr_old > 0 else 0 # Avoid division by zero if hr_old is 0
        net_volume_change_from_beats_per_sec = heart_rate_bps * stroke_volume_actual * (self.filling_ratio_factor - 1.0)

        # Effect of EDV regressing towards its target value (rate-based)
        volume_change_from_recovery_per_sec = self.edv_recovery_rate * (self.target_edv - edv_old)

        # Total rate of change for EDV
        dedv_dt = net_volume_change_from_beats_per_sec + volume_change_from_recovery_per_sec

        # Update EDV
        edv_new = edv_old + dedv_dt * dt_seconds

        # Ensure EDV does not become unrealistically low (e.g., less than a minimum residual volume)
        edv_new = max(30.0, edv_new) # Clamp EDV, e.g., min 30mL (ventricular residual volume)


        logger.debug(
            f"PressureHROxySolver:\n"
            f"  Systolic BP: {systolic_old:.2f} -> {systolic_new:.2f}\n"
            f"  Diastolic BP: {diastolic_old:.2f} -> {diastolic_new:.2f}\n"
            f"  MAP: {map_old:.2f} -> {map_new:.2f}, dMAP/dt={dmap_dt:.3f}\n"
            f"  HR: {hr_old:.1f} -> {hr_new:.1f}, dHR/dt={dhr_dt:.3f}, Epi={epi:.2f}\n"
<<<<<<< HEAD
            f"  PAO2: {pao2:.2f} mmHg (FiO2: {current_fio2:.2f}, RR: {current_rr:.1f}, TV: {current_tv:.2f}L)\n"
            f"  O2 Sat: {oxy_old:.1f}% -> {oxy_new:.1f}%\n"
            f"  O2 Debt: {debt_old:.2f} -> {debt_new:.2f}"
=======
            f"  O2: {oxy_old:.1f} -> {oxy_new:.1f}\n"
            f"  O2 Debt: {debt_old:.2f} -> {debt_new:.2f}\n"
            f"  EDV: {edv_old:.2f} -> {edv_new:.2f}, dEDV/dt={dedv_dt:.3f}, Stroke Volume: {stroke_volume_actual:.2f}"
>>>>>>> 36e12e32
        )

        return PressureHROxyState(
            {
                "systolic_bp": systolic_new,
                "diastolic_bp": diastolic_new,
                "heart_rate": hr_new,
                "oxy_saturation": oxy_new,
                "oxygen_debt": debt_new,
                "end_diastolic_volume": edv_new,
            }
        )<|MERGE_RESOLUTION|>--- conflicted
+++ resolved
@@ -25,14 +25,12 @@
         self._oxy = data.get("oxy_saturation", 98.0)  # Percent
         # We'll track oxygen debt as well, defaulting to 0.
         self._oxy_debt = data.get("oxygen_debt", 0.0)
-<<<<<<< HEAD
+
         # Respiratory parameters
         self._respiratory_rate = data.get("respiratory_rate", 12.0)  # Breaths per minute
         self._tidal_volume = data.get("tidal_volume", 0.5)  # Liters
         self._fio2 = data.get("fio2", 0.21)  # Fraction of inspired oxygen
-=======
         self._edv = data.get("end_diastolic_volume", 120.0)  # End-diastolic volume in mL
->>>>>>> 36e12e32
     
     def _calculate_map(self):
         """Calculate Mean Arterial Pressure from systolic and diastolic values"""
@@ -50,13 +48,11 @@
             "heart_rate": self._hr,
             "oxy_saturation": self._oxy,
             "oxygen_debt": self._oxy_debt,
-<<<<<<< HEAD
             "respiratory_rate": self._respiratory_rate,
             "tidal_volume": self._tidal_volume,
             "fio2": self._fio2,
-=======
             "end_diastolic_volume": self._edv,
->>>>>>> 36e12e32
+
         }
 
     def __iter__(self):
@@ -191,12 +187,11 @@
         self.optimal_oxy = optimal_oxy
         self.oxy_debt_accum_factor = oxy_debt_accum_factor
 
-<<<<<<< HEAD
         # Store respiratory default parameters
         self.default_respiratory_rate = default_respiratory_rate
         self.default_tidal_volume = default_tidal_volume
         self.default_fio2 = default_fio2
-=======
+
         if not isinstance(initial_state, PressureHROxyState):
             # if initial_state is a dict, use it, otherwise use empty dict for defaults
             init_data = initial_state if isinstance(initial_state, dict) else {}
@@ -206,7 +201,6 @@
             self._state = PressureHROxyState(init_data)
         else:
             self._state = initial_state
->>>>>>> 36e12e32
 
     @property
     def state(self):
@@ -255,15 +249,11 @@
         hr_old = ps.state["heart_rate"]
         oxy_old = ps.state["oxy_saturation"]
         debt_old = ps.state["oxygen_debt"]
-<<<<<<< HEAD
         # Retrieve respiratory parameters from state or use defaults
         current_fio2 = state.get('fio2', self.default_fio2)
         current_rr = state.get('respiratory_rate', self.default_respiratory_rate)
         current_tv = state.get('tidal_volume', self.default_tidal_volume)
-
-=======
         edv_old = ps.state["end_diastolic_volume"]
->>>>>>> 36e12e32
 
         # Retrieve epinephrine if it exists
         epi = 0.0
@@ -379,15 +369,10 @@
             f"  Diastolic BP: {diastolic_old:.2f} -> {diastolic_new:.2f}\n"
             f"  MAP: {map_old:.2f} -> {map_new:.2f}, dMAP/dt={dmap_dt:.3f}\n"
             f"  HR: {hr_old:.1f} -> {hr_new:.1f}, dHR/dt={dhr_dt:.3f}, Epi={epi:.2f}\n"
-<<<<<<< HEAD
             f"  PAO2: {pao2:.2f} mmHg (FiO2: {current_fio2:.2f}, RR: {current_rr:.1f}, TV: {current_tv:.2f}L)\n"
             f"  O2 Sat: {oxy_old:.1f}% -> {oxy_new:.1f}%\n"
             f"  O2 Debt: {debt_old:.2f} -> {debt_new:.2f}"
-=======
-            f"  O2: {oxy_old:.1f} -> {oxy_new:.1f}\n"
-            f"  O2 Debt: {debt_old:.2f} -> {debt_new:.2f}\n"
             f"  EDV: {edv_old:.2f} -> {edv_new:.2f}, dEDV/dt={dedv_dt:.3f}, Stroke Volume: {stroke_volume_actual:.2f}"
->>>>>>> 36e12e32
         )
 
         return PressureHROxyState(
